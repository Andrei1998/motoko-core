/// Utility functions for `Text` values.
///
/// A `Text` value represents human-readable text as a sequence of characters of type `Char`.
///
/// ```motoko
/// let text = "Hello!";
/// let size = text.size(); // 6
/// let iter = text.chars(); // iterator ('H', 'e', 'l', 'l', 'o', '!')
/// let concat = text # " 👋"; // "Hello! 👋"
/// ```
///
/// The `"mo:base/Text"` module defines additional operations on `Text` values.
///
/// Import the module from the base library:
///
/// ```motoko name=import
/// import Text "mo:base/Text";
/// ```
///
/// Note: `Text` values are represented as ropes of UTF-8 character sequences with O(1) concatenation.
///

import Char "Char";
import Iter "Iter";
import Hash "Hash";
import List "List";
import Stack "Stack";
import Prim "mo:⛔";
import { todo } "Debug";

module {

  /// The type corresponding to primitive `Text` values.
  ///
  /// ```motoko
  /// let hello = "Hello!";
  /// let emoji = "👋";
  /// let concat = hello # " " # emoji; // "Hello! 👋"
  /// ```
  public type Text = Prim.Types.Text;

  /// Converts the given `Char` to a `Text` value.
  ///
  /// ```motoko include=import
  /// let text = Text.fromChar('A'); // "A"
  /// ```
  public let fromChar : (c : Char) -> Text = Prim.charToText;

  /// Converts the given `[Char]` to a `Text` value.
  ///
  /// ```motoko include=import
  /// let text = Text.fromArray(['A', 'v', 'o', 'c', 'a', 'd', 'o']); // "Avocado"
  /// ```
  ///
  /// Runtime: O(a.size())
  /// Space: O(a.size())
  public func fromArray(a : [Char]) : Text = fromIter(a.vals());

  /// Converts the given `[var Char]` to a `Text` value.
  ///
  /// ```motoko include=import
  /// let text = Text.fromVarArray([var 'E', 'g', 'g', 'p', 'l', 'a', 'n', 't']); // "Eggplant"
  /// ```
  ///
  /// Runtime: O(a.size())
  /// Space: O(a.size())
  public func fromVarArray(a : [var Char]) : Text = fromIter(a.vals());

  /// Iterates over each `Char` value in the given `Text`.
  ///
  /// Equivalent to calling the `t.chars()` method where `t` is a `Text` value.
  ///
  /// ```motoko include=import
  /// import { print } "mo:base/Debug";
  ///
  /// for (c in Text.toIter("abc")) {
  ///   print(debug_show c);
  /// }
  /// ```
  public func toIter(t : Text) : Iter.Iter<Char> = t.chars();

  /// Creates a new `Array` containing characters of the given `Text`.
  ///
  /// Equivalent to `Iter.toArray(t.chars())`.
  ///
  /// ```motoko include=import
  /// assert Text.toArray("Café") == ['C', 'a', 'f', 'é'];
  /// ```
  ///
  /// Runtime: O(t.size())
  /// Space: O(t.size())
  public func toArray(t : Text) : [Char] {
    let cs = t.chars();
    // We rely on Array_tabulate's implementation details: it fills
    // the array from left to right sequentially.
    Prim.Array_tabulate<Char>(
      t.size(),
      func _ {
        switch (cs.next()) {
          case (?c) { c };
          case null { Prim.trap("Text.toArray") }
        }
      }
    )
  };

  /// Creates a new mutable `Array` containing characters of the given `Text`.
  ///
  /// Equivalent to `Iter.toArrayMut(t.chars())`.
  ///
  /// ```motoko include=import
  /// assert Text.toVarArray("Café") == [var 'C', 'a', 'f', 'é'];
  /// ```
  ///
  /// Runtime: O(t.size())
  /// Space: O(t.size())
  public func toVarArray(t : Text) : [var Char] {
    let n = t.size();
    if (n == 0) {
      return [var]
    };
    let array = Prim.Array_init<Char>(n, ' ');
    var i = 0;
    for (c in t.chars()) {
      array[i] := c;
      i += 1
    };
    array
  };

  /// Creates a `Text` value from a `Char` iterator.
  ///
  /// ```motoko include=import
  /// let text = Text.fromIter(['a', 'b', 'c'].vals()); // "abc"
  /// ```
  public func fromIter(cs : Iter.Iter<Char>) : Text {
    var r = "";
    for (c in cs) {
      r #= Prim.charToText(c)
    };
    return r
  };

  /// Create a text from a character list.
  /// Example:
  /// ```motoko include=initialize
  /// fromList(?('H', ?('e', ?('l', ?('l', ?('o', null))))));
  /// // => "Hello"
  /// ```
  ///
  /// Runtime: O(size cs)
  /// Space: O(size cs)
  public func fromList(cs : List.List<Char>) : Text = fromIter(List.values cs);

  /// Create a character list from a text.
  /// Example:
  /// ```motoko include=initialize
  /// toList("Hello");
  /// // => ?('H', ?('e', ?('l', ?('l', ?('o', null)))))
  /// ```
  ///
  /// Runtime: O(t.size())
  /// Space: O(t.size())
  public func toList(t : Text) : List.List<Char> {
    todo()
  };

  /// Returns the number of characters in the given `Text`.
  ///
  /// Equivalent to calling `t.size()` where `t` is a `Text` value.
  ///
  /// ```motoko include=import
  /// let size = Text.size("abc"); // 3
  /// ```
  public func size(t : Text) : Nat { t.size() };

  /// Returns a hash obtained by using the `djb2` algorithm ([more details](http://www.cse.yorku.ca/~oz/hash.html)).
  ///
  /// ```motoko include=import
  /// let hash = Text.hash("abc");
  /// ```
  ///
  /// Note: this algorithm is intended for use in data structures rather than as a cryptographic hash function.
  public func hash(t : Text) : Hash.Hash {
    var x : Nat32 = 5381;
    for (char in t.chars()) {
      let c : Nat32 = Prim.charToNat32(char);
      x := ((x << 5) +% x) +% c
    };
    return x
  };

  /// Returns `t1 # t2`, where `#` is the `Text` concatenation operator.
  ///
  /// ```motoko include=import
  /// let a = "Hello";
  /// let b = "There";
  /// let together = a # b; // "HelloThere"
  /// let withSpace = a # " " # b; // "Hello There"
  /// let togetherAgain = Text.concat(a, b); // "HelloThere"
  /// ```
  public func concat(t1 : Text, t2 : Text) : Text = t1 # t2;

  /// Returns `t1 == t2`.
  public func equal(t1 : Text, t2 : Text) : Bool { t1 == t2 };

  /// Returns `t1 != t2`.
  public func notEqual(t1 : Text, t2 : Text) : Bool { t1 != t2 };

  /// Returns `t1 < t2`.
  public func less(t1 : Text, t2 : Text) : Bool { t1 < t2 };

  /// Returns `t1 <= t2`.
  public func lessOrEqual(t1 : Text, t2 : Text) : Bool { t1 <= t2 };

  /// Returns `t1 > t2`.
  public func greater(t1 : Text, t2 : Text) : Bool { t1 > t2 };

  /// Returns `t1 >= t2`.
  public func greaterOrEqual(t1 : Text, t2 : Text) : Bool { t1 >= t2 };

<<<<<<< HEAD
  public func compare(t1 : Text, t2 : Text) : Order.Order {
    let c = Prim.textCompare(t1, t2);
    if (c < 0) #less else if (c == 0) #equal else #greater
=======
  /// Compares `t1` and `t2` lexicographically.
  ///
  /// ```motoko include=import
  /// import { print } "mo:base/Debug";
  ///
  /// print(debug_show Text.compare("abc", "abc")); // #equal
  /// print(debug_show Text.compare("abc", "def")); // #less
  /// print(debug_show Text.compare("abc", "ABC")); // #greater
  /// ```
  public func compare(t1 : Text, t2 : Text) : { #less; #equal; #greater } {
    let c = Prim.textCompare(t1, t2);
    if (c < 0) #less else if (c == 0) #equal else #greater
  };

  private func extract(t : Text, i : Nat, j : Nat) : Text {
    let size = t.size();
    if (i == 0 and j == size) return t;
    assert (j <= size);
    let cs = t.chars();
    var r = "";
    var n = i;
    while (n > 0) {
      ignore cs.next();
      n -= 1
    };
    n := j;
    while (n > 0) {
      switch (cs.next()) {
        case null { assert false };
        case (?c) { r #= Prim.charToText(c) }
      };
      n -= 1
    };
    return r
>>>>>>> 1d3f66cd
  };

  /// Join an iterator of `Text` values with a given delimiter.
  ///
  /// ```motoko include=import
  /// let joined = Text.join(", ", ["a", "b", "c"].vals()); // "a, b, c"
  /// ```
  public func join(sep : Text, ts : Iter.Iter<Text>) : Text {
    var r = "";
    if (sep.size() == 0) {
      for (t in ts) {
        r #= t
      };
      return r
    };
    let next = ts.next;
    switch (next()) {
      case null { return r };
      case (?t) {
        r #= t
      }
    };
    loop {
      switch (next()) {
        case null { return r };
        case (?t) {
          r #= sep;
          r #= t
        }
      }
    }
  };

  /// Applies a function to each character in a `Text` value, returning the concatenated `Char` results.
  ///
  /// ```motoko include=import
  /// // Replace all occurrences of '?' with '!'
  /// let result = Text.map("Motoko?", func(c) {
  ///   if (c == '?') '!'
  ///   else c
  /// });
  /// ```
  public func map(t : Text, f : Char -> Char) : Text {
    var r = "";
    for (c in t.chars()) {
      r #= Prim.charToText(f(c))
    };
    return r
  };

  /// Returns the result of applying `f` to each character in `ts`, concatenating the intermediate text values.
  ///
  /// ```motoko include=import
  /// // Replace all occurrences of '?' with "!!"
  /// let result = Text.flatMap("Motoko?", func(c) {
  ///   if (c == '?') "!!"
  ///   else Text.fromChar(c)
  /// }); // "Motoko!!"
  /// ```
  public func flatMap(t : Text, f : Char -> Text) : Text {
    var r = "";
    for (c in t.chars()) {
      r #= f(c)
    };
    return r
  };

  /// A pattern `p` describes a sequence of characters. A pattern has one of the following forms:
  ///
  /// * `#char c` matches the single character sequence, `c`.
  /// * `#text t` matches multi-character text sequence `t`.
  /// * `#predicate p` matches any single character sequence `c` satisfying predicate `p(c)`.
  ///
  /// A _match_ for `p` is any sequence of characters matching the pattern `p`.
  ///
  /// ```motoko include=import
  /// let charPattern = #char 'A';
  /// let textPattern = #text "phrase";
  /// let predicatePattern : Text.Pattern = #predicate (func(c) { c == 'A' or c == 'B' }); // matches "A" or "B"
  /// ```
  public type Pattern = {
    #char : Char;
    #text : Text;
    #predicate : (Char -> Bool)
  };

  private func take(n : Nat, cs : Iter.Iter<Char>) : Iter.Iter<Char> {
    var i = n;
    object {
      public func next() : ?Char {
        if (i == 0) return null;
        i -= 1;
        return cs.next()
      }
    }
  };

  private func empty() : Iter.Iter<Char> {
    object {
      public func next() : ?Char = null
    }
  };

  private type Match = {
    /// #success on complete match
    #success;
    /// #fail(cs,c) on partial match of cs, but failing match on c
    #fail : (cs : Iter.Iter<Char>, c : Char);
    /// #empty(cs) on partial match of cs and empty stream
    #empty : (cs : Iter.Iter<Char>)
  };

  private func sizeOfPattern(pat : Pattern) : Nat {
    switch pat {
      case (#text(t)) { t.size() };
      case (#predicate(_) or #char(_)) { 1 }
    }
  };

  private func matchOfPattern(pat : Pattern) : (cs : Iter.Iter<Char>) -> Match {
    switch pat {
      case (#char(p)) {
        func(cs : Iter.Iter<Char>) : Match {
          switch (cs.next()) {
            case (?c) {
              if (p == c) {
                #success
              } else {
                #fail(empty(), c)
              }
            };
            case null { #empty(empty()) }
          }
        }
      };
      case (#predicate(p)) {
        func(cs : Iter.Iter<Char>) : Match {
          switch (cs.next()) {
            case (?c) {
              if (p(c)) {
                #success
              } else {
                #fail(empty(), c)
              }
            };
            case null { #empty(empty()) }
          }
        }
      };
      case (#text(p)) {
        func(cs : Iter.Iter<Char>) : Match {
          var i = 0;
          let ds = p.chars();
          loop {
            switch (ds.next()) {
              case (?d) {
                switch (cs.next()) {
                  case (?c) {
                    if (c != d) {
                      return #fail(take(i, p.chars()), c)
                    };
                    i += 1
                  };
                  case null {
                    return #empty(take(i, p.chars()))
                  }
                }
              };
              case null { return #success }
            }
          }
        }
      }
    }
  };

  private class CharBuffer(cs : Iter.Iter<Char>) : Iter.Iter<Char> = {

    var stack : Stack.Stack<(Iter.Iter<Char>, Char)> = Stack.empty();

    public func pushBack(cs0 : Iter.Iter<Char>, c : Char) {
      Stack.push(stack, (cs0, c))
    };

    public func next() : ?Char {
      switch (Stack.peek(stack)) {
        case (?(buff, c)) {
          switch (buff.next()) {
            case null {
              ignore Stack.pop(stack);
              return ?c
            };
            case oc {
              return oc
            }
          }
        };
        case null {
          return cs.next()
        }
      }
    }
  };

  /// Splits the input `Text` with the specified `Pattern`.
  ///
  /// Two fields are separated by exactly one match.
  ///
  /// ```motoko include=import
  /// let words = Text.split("This is a sentence.", #char ' ');
  /// Text.join("|", words) // "This|is|a|sentence."
  /// ```
  public func split(t : Text, p : Pattern) : Iter.Iter<Text> {
    let match = matchOfPattern(p);
    let cs = CharBuffer(t.chars());
    var state = 0;
    var field = "";
    object {
      public func next() : ?Text {
        switch state {
          case (0 or 1) {
            loop {
              switch (match(cs)) {
                case (#success) {
                  let r = field;
                  field := "";
                  state := 1;
                  return ?r
                };
                case (#empty(cs1)) {
                  for (c in cs1) {
                    field #= fromChar(c)
                  };
                  let r = if (state == 0 and field == "") {
                    null
                  } else {
                    ?field
                  };
                  state := 2;
                  return r
                };
                case (#fail(cs1, c)) {
                  cs.pushBack(cs1, c);
                  switch (cs.next()) {
                    case (?ci) {
                      field #= fromChar(ci)
                    };
                    case null {
                      let r = if (state == 0 and field == "") {
                        null
                      } else {
                        ?field
                      };
                      state := 2;
                      return r
                    }
                  }
                }
              }
            }
          };
          case _ { return null }
        }
      }
    }
  };

  /// Returns a sequence of tokens from the input `Text` delimited by the specified `Pattern`, derived from start to end.
  /// A "token" is a non-empty maximal subsequence of `t` not containing a match for pattern `p`.
  /// Two tokens may be separated by one or more matches of `p`.
  ///
  /// ```motoko include=import
  /// let tokens = Text.tokens("this needs\n an   example", #predicate (func(c) { c == ' ' or c == '\n' }));
  /// Text.join("|", tokens) // "this|needs|an|example"
  /// ```
  public func tokens(t : Text, p : Pattern) : Iter.Iter<Text> {
    let fs = split(t, p);
    object {
      public func next() : ?Text {
        switch (fs.next()) {
          case (?"") { next() };
          case ot { ot }
        }
      }
    }
  };

  /// Returns `true` if the input `Text` contains a match for the specified `Pattern`.
  ///
  /// ```motoko include=import
  /// Text.contains("Motoko", #text "oto") // true
  /// ```
  public func contains(t : Text, p : Pattern) : Bool {
    let match = matchOfPattern(p);
    let cs = CharBuffer(t.chars());
    loop {
      switch (match(cs)) {
        case (#success) {
          return true
        };
        case (#empty(_cs1)) {
          return false
        };
        case (#fail(cs1, c)) {
          cs.pushBack(cs1, c);
          switch (cs.next()) {
            case null {
              return false
            };
            case _ {}; // continue
          }
        }
      }
    }
  };

  /// Returns `true` if the input `Text` starts with a prefix matching the specified `Pattern`.
  ///
  /// ```motoko include=import
  /// Text.startsWith("Motoko", #text "Mo") // true
  /// ```
  public func startsWith(t : Text, p : Pattern) : Bool {
    var cs = t.chars();
    let match = matchOfPattern(p);
    switch (match(cs)) {
      case (#success) { true };
      case _ { false }
    }
  };

  /// Returns `true` if the input `Text` ends with a suffix matching the specified `Pattern`.
  ///
  /// ```motoko include=import
  /// Text.endsWith("Motoko", #char 'o') // true
  /// ```
  public func endsWith(t : Text, p : Pattern) : Bool {
    let s2 = sizeOfPattern(p);
    if (s2 == 0) return true;
    let s1 = t.size();
    if (s2 > s1) return false;
    let match = matchOfPattern(p);
    var cs1 = t.chars();
    var diff : Nat = s1 - s2;
    while (diff > 0) {
      ignore cs1.next();
      diff -= 1
    };
    switch (match(cs1)) {
      case (#success) { true };
      case _ { false }
    }
  };

  /// Returns the input text `t` with all matches of pattern `p` replaced by text `r`.
  ///
  /// ```motoko include=import
  /// let result = Text.replace("abcabc", #char 'a', "A"); // "AbcAbc"
  /// ```
  public func replace(t : Text, p : Pattern, r : Text) : Text {
    let match = matchOfPattern(p);
    let size = sizeOfPattern(p);
    let cs = CharBuffer(t.chars());
    var res = "";
    label l loop {
      switch (match(cs)) {
        case (#success) {
          res #= r;
          if (size > 0) {
            continue l
          }
        };
        case (#empty(cs1)) {
          for (c1 in cs1) {
            res #= fromChar(c1)
          };
          break l
        };
        case (#fail(cs1, c)) {
          cs.pushBack(cs1, c)
        }
      };
      switch (cs.next()) {
        case null {
          break l
        };
        case (?c1) {
          res #= fromChar(c1)
        }; // continue
      }
    };
    return res
  };

  /// Strips one occurrence of the given `Pattern` from the beginning of the input `Text`.
  /// If you want to remove multiple instances of the pattern, use `Text.trimStart()` instead.
  ///
  /// ```motoko include=import
  /// // Try to strip a nonexistent character
  /// let none = Text.stripStart("abc", #char '-'); // null
  /// // Strip just one '-'
  /// let one = Text.stripStart("--abc", #char '-'); // ?"-abc"
  /// ```
  public func stripStart(t : Text, p : Pattern) : ?Text {
    let s = sizeOfPattern(p);
    if (s == 0) return ?t;
    var cs = t.chars();
    let match = matchOfPattern(p);
    switch (match(cs)) {
      case (#success) return ?fromIter(cs);
      case _ return null
    }
  };

  /// Strips one occurrence of the given `Pattern` from the end of the input `Text`.
  /// If you want to remove multiple instances of the pattern, use `Text.trimEnd()` instead.
  ///
  /// ```motoko include=import
  /// // Try to strip a nonexistent character
  /// let none = Text.stripEnd("xyz", #char '-'); // null
  /// // Strip just one '-'
  /// let one = Text.stripEnd("xyz--", #char '-'); // ?"xyz-"
  /// ```
  public func stripEnd(t : Text, p : Pattern) : ?Text {
    let s2 = sizeOfPattern(p);
    if (s2 == 0) return ?t;
    let s1 = t.size();
    if (s2 > s1) return null;
    let match = matchOfPattern(p);
    var cs1 = t.chars();
    var diff : Nat = s1 - s2;
    while (diff > 0) {
      ignore cs1.next();
      diff -= 1
    };
    switch (match(cs1)) {
      case (#success) return ?extract(t, 0, s1 - s2);
      case _ return null
    }
  };

  /// Trims the given `Pattern` from the start of the input `Text`.
  /// If you only want to remove a single instance of the pattern, use `Text.stripStart()` instead.
  ///
  /// ```motoko include=import
  /// let trimmed = Text.trimStart("---abc", #char '-'); // "abc"
  /// ```
  public func trimStart(t : Text, p : Pattern) : Text {
    let cs = t.chars();
    let size = sizeOfPattern(p);
    if (size == 0) return t;
    var matchSize = 0;
    let match = matchOfPattern(p);
    loop {
      switch (match(cs)) {
        case (#success) {
          matchSize += size
        }; // continue
        case (#empty(cs1)) {
          return if (matchSize == 0) {
            t
          } else {
            fromIter(cs1)
          }
        };
        case (#fail(cs1, c)) {
          return if (matchSize == 0) {
            t
          } else {
            fromIter(cs1) # fromChar(c) # fromIter(cs)
          }
        }
      }
    }
  };

  /// Trims the given `Pattern` from the end of the input `Text`.
  /// If you only want to remove a single instance of the pattern, use `Text.stripEnd()` instead.
  ///
  /// ```motoko include=import
  /// let trimmed = Text.trimEnd("xyz---", #char '-'); // "xyz"
  /// ```
  public func trimEnd(t : Text, p : Pattern) : Text {
    let cs = CharBuffer(t.chars());
    let size = sizeOfPattern(p);
    if (size == 0) return t;
    let match = matchOfPattern(p);
    var matchSize = 0;
    label l loop {
      switch (match(cs)) {
        case (#success) {
          matchSize += size
        }; // continue
        case (#empty(cs1)) {
          switch (cs1.next()) {
            case null break l;
            case (?_) return t
          }
        };
        case (#fail(cs1, c)) {
          matchSize := 0;
          cs.pushBack(cs1, c);
          ignore cs.next()
        }
      }
    };
    extract(t, 0, t.size() - matchSize)
  };

  /// Trims the given `Pattern` from both the start and end of the input `Text`.
  ///
  /// ```motoko include=import
  /// let trimmed = Text.trim("---abcxyz---", #char '-'); // "abcxyz"
  /// ```
  public func trim(t : Text, p : Pattern) : Text {
    let cs = t.chars();
    let size = sizeOfPattern(p);
    if (size == 0) return t;
    var matchSize = 0;
    let match = matchOfPattern(p);
    loop {
      switch (match(cs)) {
        case (#success) {
          matchSize += size
        }; // continue
        case (#empty(cs1)) {
          return if (matchSize == 0) { t } else { fromIter(cs1) }
        };
        case (#fail(cs1, c)) {
          let start = matchSize;
          let cs2 = CharBuffer(cs);
          cs2.pushBack(cs1, c);
          ignore cs2.next();
          matchSize := 0;
          label l loop {
            switch (match(cs2)) {
              case (#success) {
                matchSize += size
              }; // continue
              case (#empty(_cs3)) {
                switch (cs1.next()) {
                  case null break l;
                  case (?_) return t
                }
              };
              case (#fail(cs3, c1)) {
                matchSize := 0;
                cs2.pushBack(cs3, c1);
                ignore cs2.next()
              }
            }
          };
          return extract(t, start, t.size() - matchSize - start)
        }
      }
    }
  };

  /// Compares `t1` and `t2` using the provided character-wise comparison function.
  ///
  /// ```motoko include=import
  /// import Char "mo:base/Char";
  ///
  /// Text.compareWith("abc", "ABC", func(c1, c2) { Char.compare(c1, c2) }) // #greater
  /// ```
  public func compareWith(
    t1 : Text,
    t2 : Text,
    cmp : (Char, Char) -> { #less; #equal; #greater }
  ) : { #less; #equal; #greater } {
    let cs1 = t1.chars();
    let cs2 = t2.chars();
    loop {
      switch (cs1.next(), cs2.next()) {
        case (null, null) { return #equal };
        case (null, ?_) { return #less };
        case (?_, null) { return #greater };
        case (?c1, ?c2) {
          switch (cmp(c1, c2)) {
            case (#equal) {}; // continue
            case other { return other }
          }
        }
      }
    }
  };

  /// Returns a UTF-8 encoded `Blob` from the given `Text`.
  ///
  /// ```motoko include=import
  /// let blob = Text.encodeUtf8("Hello");
  /// ```
  public let encodeUtf8 : Text -> Blob = Prim.encodeUtf8;

  /// Tries to decode the given `Blob` as UTF-8.
  /// Returns `null` if the blob is not valid UTF-8.
  ///
  /// ```motoko include=import
  /// let text = Text.decodeUtf8("\48\65\6C\6C\6F"); // ?"Hello"
  /// ```
  public let decodeUtf8 : Blob -> ?Text = Prim.decodeUtf8;

  /// Returns the text argument in lowercase.
  /// WARNING: Unicode compliant only when compiled, not interpreted.
  ///
  /// ```motoko include=import
  /// let text = Text.toLower("Good Day"); // ?"good day"
  /// ```
  public let toLower : Text -> Text = Prim.textLowercase;

  /// Returns the text argument in uppercase. Unicode compliant.
  /// WARNING: Unicode compliant only when compiled, not interpreted.
  ///
  /// ```motoko include=import
  /// let text = Text.toUpper("Good Day"); // ?"GOOD DAY"
  /// ```
  public let toUpper : Text -> Text = Prim.textUppercase
}<|MERGE_RESOLUTION|>--- conflicted
+++ resolved
@@ -219,11 +219,6 @@
   /// Returns `t1 >= t2`.
   public func greaterOrEqual(t1 : Text, t2 : Text) : Bool { t1 >= t2 };
 
-<<<<<<< HEAD
-  public func compare(t1 : Text, t2 : Text) : Order.Order {
-    let c = Prim.textCompare(t1, t2);
-    if (c < 0) #less else if (c == 0) #equal else #greater
-=======
   /// Compares `t1` and `t2` lexicographically.
   ///
   /// ```motoko include=import
@@ -258,7 +253,6 @@
       n -= 1
     };
     return r
->>>>>>> 1d3f66cd
   };
 
   /// Join an iterator of `Text` values with a given delimiter.
