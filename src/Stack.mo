/// Mutable stack data structure.

import Immutable "immutable/Stack";
import IterType "IterType";
import Order "Order";
import { todo } "Debug";

module {
  type StackNode<T> = {
    value : T;
    next : ?StackNode<T>
  };

  public type Stack<T> = {
    var top : ?StackNode<T>;
    var size : Nat
  };

  public func freeze<T>(stack : Stack<T>) : Immutable.Stack<T> {
    todo()
  };

  public func thaw<T>(stack : Immutable.Stack<T>) : Stack<T> {
    todo()
  };

  public func empty<T>() : Stack<T> {
    {
      var top = null;
      var size = 0
    }
  };

<<<<<<< HEAD
  public func clone<T>(stack : Stack<T>) : Stack<T> { todo() };
=======
  public func clear<T>(stack : Stack<T>) {
    stack.immutable := Immutable.empty();
  };

  public func clone<T>(stack : Stack<T>) : Stack<T> = { var immutable = stack.immutable };
>>>>>>> 1d985772

  public func isEmpty<T>(stack : Stack<T>) : Bool {
    todo()
  };

<<<<<<< HEAD
  public func size(stack : Stack<Any>) : Nat {
    stack.size
=======
  public func size<T>(stack : Stack<T>) : Nat {
    todo()
>>>>>>> 1d985772
  };

  public func contains<T>(stack : Stack<T>, item : T) : Bool {
    todo()
  };

  public func push<T>(stack : Stack<T>, value : T) {
    let node = {
      value;
      next = stack.top
    };
    stack.top := ?node;
    stack.size += 1
  };

  public func peek<T>(stack : Stack<T>) : ?T {
    todo()
  };

  public func pop<T>(stack : Stack<T>) : ?T {
    switch (stack.top) {
      case null null;
      case (?node) {
        stack.top := node.next;
        stack.size -= 1;
        ?node.value
      }
    }
  };

  public func get<T>(stack : Stack<T>, n : Nat) : ?T {
    todo()
  };

  public func reverse<T>(stack : Stack<T>) : () {
    todo()
  };

  public func forEach<T>(stack : Stack<T>, f : T -> ()) {
    todo()
  };

  public func map<T1, T2>(stack : Stack<T1>, f : T1 -> T2) : Stack<T2> {
    todo()
  };

  public func filter<T>(stack : Stack<T>, f : T -> Bool) : Stack<T> {
    todo()
  };

  public func filterMap<T, U>(stack : Stack<T>, f : T -> ?U) : Stack<U> {
    todo()
  };

  // public func mapResult<T, R, E>(stack : Stack<T>, f : T -> Result.Result<R, E>) : Result.Result<Stack<R>, E> {
  //   todo()
  // };

  public func partition<T>(stack : Stack<T>, f : T -> Bool) : (Stack<T>, Stack<T>) {
    todo()
  };

  public func concat<T>(stack1 : Stack<T>, stack2 : Stack<T>) : Stack<T> {
    todo()
  };

  // public func flatten<T>(stack : Iter.Iter<Stack<T>>) : Stack<T> {
  //   todo()
  // };

  public func take<T>(stack : Stack<T>, n : Nat) : Stack<T> {
    todo()
  };

  public func drop<T>(stack : Stack<T>, n : Nat) : Stack<T> {
    todo()
  };

  public func foldLeft<T, A>(stack : Stack<T>, base : A, combine : (A, T) -> A) : A {
    todo()
  };

  public func foldRight<T, A>(stack : Stack<T>, base : A, combine : (T, A) -> A) : A {
    todo()
  };

  public func find<T>(stack : Stack<T>, f : T -> Bool) : ?T {
    todo()
  };

  public func all<T>(stack : Stack<T>, f : T -> Bool) : Bool {
    todo()
  };

  public func any<T>(stack : Stack<T>, f : T -> Bool) : Bool {
    todo()
  };

  public func merge<T>(stack1 : Stack<T>, stack2 : Stack<T>, lessThanOrEqual : (T, T) -> Bool) : Stack<T> {
    todo()
  };

  public func compare<T>(stack1 : Stack<T>, stack2 : Stack<T>, compare : (T, T) -> Order.Order) : Order.Order {
    todo()
  };

  public func equal<T>(stack1 : Stack<T>, stack2 : Stack<T>) : Bool {
    todo()
  };

  public func generate<T>(n : Nat, f : Nat -> T) : Stack<T> {
    todo()
  };

  public func singleton<T>(item : T) : Stack<T> {
    todo()
  };

  public func repeat<T>(item : T, n : Nat) : Stack<T> {
    todo()
  };

  public func zip<T, U>(stack1 : Stack<T>, stack2 : Stack<U>) : Stack<(T, U)> = zipWith<T, U, (T, U)>(stack1, stack2, func(x, y) { (x, y) });

  public func zipWith<T, U, V>(stack1 : Stack<T>, stack2 : Stack<U>, f : (T, U) -> V) : Stack<V> {
    todo()
  };

  public func split<T>(stack : Stack<T>, n : Nat) : (Stack<T>, Stack<T>) {
    todo()
  };

  public func chunks<T>(stack : Stack<T>, n : Nat) : Stack<Stack<T>> {
    todo()
  };

  public func values<T>(stack : Stack<T>) : IterType.Iter<T> {
    todo()
  };

  public func fromIter<T>(iter : IterType.Iter<T>) : Stack<T> {
    todo()
  };

  public func toText<T>(stack : Stack<T>, f : T -> Text) : Text {
    todo()
  }
}<|MERGE_RESOLUTION|>--- conflicted
+++ resolved
@@ -31,27 +31,18 @@
     }
   };
 
-<<<<<<< HEAD
-  public func clone<T>(stack : Stack<T>) : Stack<T> { todo() };
-=======
   public func clear<T>(stack : Stack<T>) {
-    stack.immutable := Immutable.empty();
+    todo();
   };
 
-  public func clone<T>(stack : Stack<T>) : Stack<T> = { var immutable = stack.immutable };
->>>>>>> 1d985772
+  public func clone<T>(stack : Stack<T>) : Stack<T> { todo() };
 
   public func isEmpty<T>(stack : Stack<T>) : Bool {
     todo()
   };
 
-<<<<<<< HEAD
-  public func size(stack : Stack<Any>) : Nat {
+  public func size<T>(stack : Stack<T>) : Nat {
     stack.size
-=======
-  public func size<T>(stack : Stack<T>) : Nat {
-    todo()
->>>>>>> 1d985772
   };
 
   public func contains<T>(stack : Stack<T>, item : T) : Bool {
